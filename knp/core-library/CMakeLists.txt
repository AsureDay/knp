cmake_minimum_required(VERSION 3.22)

set(CMAKE_CXX_STANDARD 17)
set(CMAKE_CXX_STANDARD_REQUIRED ON)

# Need for the linters.
set(CMAKE_EXPORT_COMPILE_COMMANDS ON)

project(knp-core VERSION "${KNP_VERSION}" LANGUAGES C CXX)

find_package(Boost 1.66.0 REQUIRED)
find_package(ZeroMQ REQUIRED)

include(GNUInstallDirs)
include(clang-tidy)
file(GLOB_RECURSE ${PROJECT_NAME}_headers include/knp/core/*.h)

knp_add_library("${PROJECT_NAME}"
    STATIC
    impl/backend.cpp
    impl/device.cpp
    impl/population.cpp
    impl/uid.cpp
    impl/projection.cpp
    impl/message_bus.cpp
<<<<<<< HEAD
    impl/message_endpoint.cpp include/knp/core/subscription.h)
=======
    impl/message_endpoint.cpp

    ${${PROJECT_NAME}_headers}
    )
>>>>>>> 1d00fbec
add_library(KNP::Core ALIAS "${PROJECT_NAME}")

source_group(source REGULAR_EXPRESSION "impl/.*")
source_group(headers FILES ${${PROJECT_NAME}_headers} REGULAR_EXPRESSION "include/.*")

target_include_directories("${PROJECT_NAME}" PUBLIC
    "$<BUILD_INTERFACE:${CMAKE_CURRENT_SOURCE_DIR}/include>"
    "$<INSTALL_INTERFACE:${CMAKE_INSTALL_INCLUDEDIR}>")

target_include_directories("${PROJECT_NAME}" PRIVATE ${Boost_INCLUDE_DIRS})

target_link_libraries("${PROJECT_NAME}" PRIVATE spdlog zmq)
target_link_libraries("${PROJECT_NAME}" PUBLIC knp-neuron-traits knp-synapse-traits)

# add_clang_tidy("${PROJECT_NAME}" CONFIG_FILE_PATH "${CMAKE_TIDY_CONFIG}" EXTRA_ARGS "--use-color")

if(KNP_ENABLE_COVERAGE)
    include(codecoverage)
    append_coverage_compiler_flags()
    link_target_with_gcov("${PROJECT_NAME}")
endif()

install(TARGETS "${PROJECT_NAME}"
        EXPORT "${PROJECT_NAME}"
#        NAMESPACE KNP::
        LIBRARY DESTINATION ${CMAKE_INSTALL_LIBDIR}
        ARCHIVE DESTINATION ${CMAKE_INSTALL_LIBDIR}
        RUNTIME DESTINATION ${CMAKE_INSTALL_BINDIR}
        INCLUDES DESTINATION ${CMAKE_INSTALL_INCLUDEDIR}
)<|MERGE_RESOLUTION|>--- conflicted
+++ resolved
@@ -23,14 +23,9 @@
     impl/uid.cpp
     impl/projection.cpp
     impl/message_bus.cpp
-<<<<<<< HEAD
-    impl/message_endpoint.cpp include/knp/core/subscription.h)
-=======
     impl/message_endpoint.cpp
-
     ${${PROJECT_NAME}_headers}
     )
->>>>>>> 1d00fbec
 add_library(KNP::Core ALIAS "${PROJECT_NAME}")
 
 source_group(source REGULAR_EXPRESSION "impl/.*")
