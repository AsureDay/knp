--- conflicted
+++ resolved
@@ -22,37 +22,6 @@
 
 
 /**
-<<<<<<< HEAD
-=======
- * @brief Namespace for synapse traits.
- */
-namespace knp::synapse_traits
-{
-/**
- * @brief Structure for the parameters shared between synapses for STDP.
- * @tparam Rule type of the STDP rule.
- * @tparam SynapseType type of synapses.
- */
-template <template <typename> typename Rule, typename SynapseType>
-struct shared_synapse_parameters<knp::synapse_traits::STDP<Rule, SynapseType>>
-{
-    enum class ProcessingType
-    {
-        STDPOnly,
-        STDPAndSpike
-    };
-
-    using ContainerType = std::unordered_map<core::UID, ProcessingType, core::uid_hash>;
-
-    uint32_t stdp_window_size_ = 1;
-    ContainerType stdp_populations_;
-};
-
-}  // namespace knp::synapse_traits
-
-
-/**
->>>>>>> 3b947ab9
  * @brief Core library namespace.
  */
 namespace knp::core
@@ -256,17 +225,6 @@
     [[nodiscard]] const UID &get_postsynaptic() const { return postsynaptic_uid_; }
 
     /**
-<<<<<<< HEAD
-     * @brief Calculate connection parameters for a synapse with the given index.
-     * @param index index of the projection synapse.
-     * @return presynaptic neuron index, synapse index, postsynaptic neuron index.
-     */
-    [[nodiscard]] std::tuple<size_t, size_t, size_t> get_connection(size_t index) const;
-
-    // TODO: VERY inefficient. Will need to optimize it to less than linear ASAP
-    /**
-=======
->>>>>>> 3b947ab9
      * @brief Find synapses that originate from a neuron with the given index.
      * @param neuron_index index of a presynaptic neuron.
      * @return indexes of all synapses associated with the specified presynaptic neuron.
