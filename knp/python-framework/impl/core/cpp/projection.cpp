/**
 * @file projection.cpp
 * @brief Python bindings for Projection.
 * @author Artiom N.
 * @date 16.02.2024
 * @license Apache 2.0
 * @copyright © 2024 AO Kaspersky Lab
 */


// "Construct an empty projection.")
//"Construct a projection by running a synapse generator a given number of times."
//py::arg("presynaptic_uid"), py::arg("postsynaptic_uid"))

#if defined(KNP_IN_CORE)

#    include "projection.h"

#    include <tuple>
#    include <vector>

#    include "common.h"
#    include "tuple_converter.h"


namespace st = knp::synapse_traits;

/*

.def("get_shared_parameters",
   (core::SharedSynapseParameters(core::Projection::*)()) &
   core::Projection::get_shared_parameters,
   "Get parameters shared between all synapses.")
.def("get_shared_parameters",
   (core::SharedSynapseParameters(core::Projection::*)()) &
   core::Projection::get_shared_parameters,
   "Get parameters shared between all synapses.")


py::class_<core::Synapse>(
    "Synapse",
    "Synapse description structure that contains synapse parameters and indexes of the associated neurons.")

    py::class_<core::SharedSynapseParametersT>(
        "SharedSynapseParametersT", "Shared synapse parameters for the non-STDP variant of the projection.")

        py::class_<SharedSynapseParametersT<core::synapse_traits::STDP<Rule, SynapseT>>>(
            "SharedSynapseParametersT<knp::synapse_traits::STDP<Rule,SynapseT>>",
            "Structure for the parameters shared between synapses for STDP.")

            py::enum_<SharedSynapseParametersT<core::synapse_traits::STDP<Rule, SynapseT>>::ProcessingType>(
                "ProcessingType")
                .value(
                    "STDPOnly",
                    SharedSynapseParametersT<core::synapse_traits::STDP<Rule, SynapseT>>::ProcessingType::0)
                .value(
                    "STDPAndSpike",
                    SharedSynapseParametersT<core::synapse_traits::STDP<Rule, SynapseT>>::ProcessingType::1);
*/


#    define INSTANCE_PY_PROJECTIONS(n, template_for_instance, synapse_type)                                            \
        py::implicitly_convertible<core::Projection<st::synapse_type>, core::AllProjectionsVariant>();                 \
        py::register_tuple<typename core::Projection<st::synapse_type>::Synapse>();                                    \
        py::class_<typename core::Projection<st::synapse_type>::Synapse>(                                              \
            BOOST_PP_STRINGIZE(BOOST_PP_CAT(synapse_type, Parameters)));                                               \
                                                                                                                       \
        py::class_<core::Projection<st::synapse_type>>(                                                                \
            BOOST_PP_STRINGIZE(                                             \
                BOOST_PP_CAT(synapse_type, Projection)),                                                               \
                "The Projection class is a definition of similar connections between the neurons of two populations.", \
                py::no_init)                                                                                           \
                .def(py::init<core::UID, core::UID>())                                                                 \
                .def(py::init<core::UID, core::UID, core::UID>())                                                      \
                .def(                                                                                                  \
                    "__init__",                                                                                        \
                    py::make_constructor(static_cast<std::shared_ptr<core::Projection<st::synapse_type>> (*)(          \
                                             core::UID, core::UID, core::UID, const py::object &, size_t)>(            \
                        &projection_constructor_wrapper<st::synapse_type>)), "Construct a projection by running a synapse generator a given number of times.")                                           \
                .def(                                                                                                  \
                    "__init__",                                                                                        \
                    py::make_constructor(static_cast<std::shared_ptr<core::Projection<st::synapse_type>> (*)(          \
                                             core::UID, core::UID, const py::object &, size_t)>(                       \
                        &projection_constructor_wrapper<st::synapse_type>)), "Construct a projection by running a synapse generator a given number of times.")                                           \
                .def(                                                                                                  \
                    "add_synapses", &projection_synapses_add_wrapper<st::synapse_type>,                                \
                    "Append connections to the existing projection.")                                                  \
                .add_property(                                                                                         \
                    "uid", make_handler([](core::Projection<st::synapse_type> &proj) { return proj.get_uid(); }),      \
                    "Get projection UID.")                                                                             \
                .def(                                                                                                  \
                    "__iter__",                                                                                        \
                    py::range(                                                                                         \
                        static_cast<std::vector<core::Projection<st::synapse_type>::Synapse>::iterator (               \
                            core::Projection<st::synapse_type>::*)()>(&core::Projection<st::synapse_type>::begin),     \
                        static_cast<std::vector<core::Projection<st::synapse_type>::Synapse>::iterator (               \
                            core::Projection<st::synapse_type>::*)()>(&core::Projection<st::synapse_type>::end)),      \
                    "Get an iterator of the population.")                                                              \
                .def("__len__", &core::Projection<st::synapse_type>::size, "Count number of synapses in the projection.")                                             \
                .def(                                                                                                  \
                    "__getitem__",                                                                                     \
                    static_cast<core::Projection<st::synapse_type>::Synapse &(                                         \
                        core::Projection<st::synapse_type>::*)(size_t index)>(                                         \
                        &core::Projection<st::synapse_type>::operator[]),                                              \
                    py::return_internal_reference<>(),                                                                 \
                    "Get parameter values of a synapse with the given index.");  // NOLINT

<<<<<<< HEAD
BOOST_PP_SEQ_FOR_EACH(INSTANCE_PY_PROJECTIONS, "", BOOST_PP_VARIADIC_TO_SEQ(ALL_SYNAPSES))  //! OCLINT(Parameters used)
=======

// cppcheck-suppress unknownMacro
BOOST_PP_SEQ_FOR_EACH(INSTANCE_PY_PROJECTIONS, "", BOOST_PP_VARIADIC_TO_SEQ(ALL_SYNAPSES))  //!OCLINT(Parameters used)
>>>>>>> 60a6f577

#endif<|MERGE_RESOLUTION|>--- conflicted
+++ resolved
@@ -76,12 +76,14 @@
                     "__init__",                                                                                        \
                     py::make_constructor(static_cast<std::shared_ptr<core::Projection<st::synapse_type>> (*)(          \
                                              core::UID, core::UID, core::UID, const py::object &, size_t)>(            \
-                        &projection_constructor_wrapper<st::synapse_type>)), "Construct a projection by running a synapse generator a given number of times.")                                           \
+                        &projection_constructor_wrapper<st::synapse_type>)),                                           \
+                    "Construct a projection by running a synapse generator a given number of times.")                  \
                 .def(                                                                                                  \
                     "__init__",                                                                                        \
                     py::make_constructor(static_cast<std::shared_ptr<core::Projection<st::synapse_type>> (*)(          \
                                              core::UID, core::UID, const py::object &, size_t)>(                       \
-                        &projection_constructor_wrapper<st::synapse_type>)), "Construct a projection by running a synapse generator a given number of times.")                                           \
+                        &projection_constructor_wrapper<st::synapse_type>)),                                           \
+                    "Construct a projection by running a synapse generator a given number of times.")                  \
                 .def(                                                                                                  \
                     "add_synapses", &projection_synapses_add_wrapper<st::synapse_type>,                                \
                     "Append connections to the existing projection.")                                                  \
@@ -96,7 +98,9 @@
                         static_cast<std::vector<core::Projection<st::synapse_type>::Synapse>::iterator (               \
                             core::Projection<st::synapse_type>::*)()>(&core::Projection<st::synapse_type>::end)),      \
                     "Get an iterator of the population.")                                                              \
-                .def("__len__", &core::Projection<st::synapse_type>::size, "Count number of synapses in the projection.")                                             \
+                .def(                                                                                                  \
+                    "__len__", &core::Projection<st::synapse_type>::size,                                              \
+                    "Count number of synapses in the projection.")                                                     \
                 .def(                                                                                                  \
                     "__getitem__",                                                                                     \
                     static_cast<core::Projection<st::synapse_type>::Synapse &(                                         \
@@ -105,12 +109,6 @@
                     py::return_internal_reference<>(),                                                                 \
                     "Get parameter values of a synapse with the given index.");  // NOLINT
 
-<<<<<<< HEAD
-BOOST_PP_SEQ_FOR_EACH(INSTANCE_PY_PROJECTIONS, "", BOOST_PP_VARIADIC_TO_SEQ(ALL_SYNAPSES))  //! OCLINT(Parameters used)
-=======
-
-// cppcheck-suppress unknownMacro
 BOOST_PP_SEQ_FOR_EACH(INSTANCE_PY_PROJECTIONS, "", BOOST_PP_VARIADIC_TO_SEQ(ALL_SYNAPSES))  //!OCLINT(Parameters used)
->>>>>>> 60a6f577
 
 #endif