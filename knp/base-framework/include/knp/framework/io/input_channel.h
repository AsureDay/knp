/**
 * @brief Input channel header
 * @author Vartenkov Andrey
 * @date 04.05.2023
 */
#pragma once

#include <knp/core/core.h>

#include <memory>
#include <utility>
#include <vector>

#include "input_converter.h"


/**
 * @brief Input channel namespace.
 */
namespace knp::framework::input
{

/**
<<<<<<< HEAD
 * @brief The InputChannel class is a base class for input channels.
=======
 * @brief The InputChannel class defines an input channel that provides a connected entity (for example, an input projection) 
 * with spike messages based on the input stream data.
 * @details You need to create an input channel, associate it with an input stream and provide the stream with input data.
 * After constructing an input channel, connect it with an input entity (for example, a projection) using the `connect_input(channel, target_endpoint, receiver_uid)` method. 
 * To send the input data to a connected entity, call the `send(time)` method. 
>>>>>>> 72778e01
 */
class InputChannel
{
public:
    /**
     * @brief Input channel constructor.
     * @param channel_uid sender UID to put into the message header.
     * @param endpoint endpoint used to send messages.
     */
    InputChannel(core::UID channel_uid, core::MessageEndpoint &&endpoint)
        : base_{channel_uid}, endpoint_(std::move(endpoint))
    {
    }

    virtual ~InputChannel() = default;

public:
    /**
     * @brief Get backend UID.
     * @return backend UID.
     */
    [[nodiscard]] const auto &get_uid() const { return base_.uid_; }
    /**
     * @brief Get tags used by the backend.
     * @return backend tag map.
     * @see TagMap.
     */
    [[nodiscard]] auto &get_tags() { return base_.tags_; }

public:
    /**
     * @brief Read data from input stream, form a spike message and send it to an endpoint.
     * @note The method throws exceptions if an input stream is set to throw exceptions.
     * @param step current step.
     * @return true if message was sent, false if no message was sent.
     */
    virtual bool send(core::messaging::Step step) = 0;

protected:
    /**
     * @brief Send spikes to the endpoint.
     * @param spikes spikes to send.
     * @param step current step.
     * @return true if message was sent, false otherwise.
     */
    bool send_data(const core::messaging::SpikeData &spikes, core::messaging::Step step)
    {
        if (spikes.empty()) return false;

        core::messaging::SpikeMessage message{{get_uid(), step}, std::move(spikes)};
        endpoint_.send_message(message);
        return true;
    }

private:
    core::BaseData base_;

    /**
     * @brief A reference to the endpoint used by channel to send messages.
     */
    core::MessageEndpoint endpoint_;
};


/**
 * @brief The InputStreamChannel defines an input channel that provides a connected entity (for example, an input
 * projection) with spike messages based on the input stream data.
 * @details You need to create an input stream channel, associate it with an input stream and provide the stream with
 * input data. After constructing an input channel, connect it with an input entity (for example, a projection) using
 * the `connect_input(channel, target_endpoint, receiver_uid)` method. To send the input data to a connected entity,
 * call the `send(time)` method.
 */
class InputStreamChannel : public InputChannel
{
public:
    /**
     * @brief Input stream channel constructor.
     * @param stream stream from which to receive data.
     * @param converter functor that generates spike messages based on data from the input stream.
     * @param channel_uid sender UID to put into the message header.
     * @param endpoint endpoint used to send messages.
     */
    InputStreamChannel(
        core::UID channel_uid, core::MessageEndpoint &&endpoint, std::unique_ptr<std::istream> &&stream,
        DataConverter converter)
        : InputChannel(channel_uid, std::move(endpoint)), stream_(std::move(stream)), converter_(std::move(converter))
    {
    }

    /**
     * @brief Get input stream.
     * @return stream.
     */
    [[nodiscard]] std::istream &get_stream() { return *stream_; }

    /**
     * @brief Read data from input stream, form a spike message and send it to an endpoint.
     * @note The method throws exceptions if an input stream is set to throw exceptions.
     * @param step current step.
     * @return true if message was sent, false if no message was sent.
     */
    bool send(core::messaging::Step step) override { return send_data(converter_(*stream_), step); }

private:
    /**
     * @brief A reference to the stream from which to read data.
     */
    std::unique_ptr<std::istream> stream_;

    /**
     * @brief Converter functor: gets stream, returns a list of spikes.
     */
    DataConverter converter_;
};


/**
 * @brief The InputStreamChannel defines an input channel that provides a connected entity (for example, an input
 * projection) with spike messages based on the input stream data
 */
class InputGenChannel : public InputChannel
{
public:
    /**
     * @brief Input generator channel constructor.
     * @param generator functor that generates spike messages.
     * @param channel_uid sender UID to put into the message header.
     * @param endpoint endpoint used to send messages.
     */
    InputGenChannel(core::UID channel_uid, core::MessageEndpoint &&endpoint, DataGenerator generator)
        : InputChannel(channel_uid, std::move(endpoint)), generator_(std::move(generator))
    {
    }

    /**
     * @brief Generate spike message and send it to an endpoint.
     * @param step current step.
     * @return true if message was sent, false if no message was sent.
     */
    bool send(core::messaging::Step step) override { return send_data(generator_(step), step); }

private:
    /**
     * @brief Generator functor
     * @return list of spikes.
     */
    DataGenerator generator_;
};


/**
 * @brief Connect input channel to a target entity.
 * @note Target entity should be able to receive spikes.
 * @param channel input channel.
 * @param target_endpoint endpoint to use for message exchange.
 * @param receiver_uid UID of an entity that receives spike messages.
 */
inline void connect_input(
    const InputChannel &channel, core::MessageEndpoint &target_endpoint, const core::UID &receiver_uid)
{
    target_endpoint.subscribe<core::messaging::SpikeMessage>(receiver_uid, {channel.get_uid()});
}

}  // namespace knp::framework::input<|MERGE_RESOLUTION|>--- conflicted
+++ resolved
@@ -21,15 +21,12 @@
 {
 
 /**
-<<<<<<< HEAD
- * @brief The InputChannel class is a base class for input channels.
-=======
- * @brief The InputChannel class defines an input channel that provides a connected entity (for example, an input projection) 
- * with spike messages based on the input stream data.
- * @details You need to create an input channel, associate it with an input stream and provide the stream with input data.
- * After constructing an input channel, connect it with an input entity (for example, a projection) using the `connect_input(channel, target_endpoint, receiver_uid)` method. 
- * To send the input data to a connected entity, call the `send(time)` method. 
->>>>>>> 72778e01
+ * @brief The InputChannel class defines an input channel that provides a connected entity (for example, an input
+ * projection) with spike messages based on the input stream data.
+ * @details You need to create an input channel, associate it with an input stream and provide the stream with input
+ * data. After constructing an input channel, connect it with an input entity (for example, a projection) using the
+ * `connect_input(channel, target_endpoint, receiver_uid)` method. To send the input data to a connected entity, call
+ * the `send(time)` method.
  */
 class InputChannel
 {
