--- conflicted
+++ resolved
@@ -36,33 +36,21 @@
     using SupportedProjections = boost::mp11::mp_transform<knp::core::Projection, SupportedSynapses>;
     /**
      * @brief Population variant that contains any population type specified in `SupportedPopulations`.
-<<<<<<< HEAD
      * @details `PopulationVariants` takes the value of `std::variant<PopulationType_1,..., PopulationType_n>`, where
-     * `PopulationType_[1..n]` is the population type specified in `SupportedPopulations`. \n For example, if
-     * `SupportedPopulations` containes BLIFATNeuron and IzhikevichNeuron types, then `PopulationVariants =
-     * std::variant<BLIFATNeuron, IzhikevichNeuron>`. \n `PopulationVariants` retains the same order of message types as
-     * defined in `SupportedPopulations`.
-=======
-     * @details `PopulationVariants` takes the value of `std::variant<PopulationType_1,..., PopulationType_n>`, where `PopulationType_[1..n]` is the population type specified in `SupportedPopulations`. 
-     * \n For example, if `SupportedPopulations` containes BLIFATNeuron and IzhikevichNeuron types, then `PopulationVariants = std::variant<BLIFATNeuron, IzhikevichNeuron>`. 
-     * \n `PopulationVariants` retains the same order of message types as defined in `SupportedPopulations`.
->>>>>>> e164b38f
+     * `PopulationType_[1..n]` is the population type specified in `SupportedPopulations`. \n
+     * For example, if `SupportedPopulations` containes BLIFATNeuron and IzhikevichNeuron types,
+     * then `PopulationVariants = std::variant<BLIFATNeuron, IzhikevichNeuron>`. \n
+     * `PopulationVariants` retains the same order of message types as defined in `SupportedPopulations`.
      * @see ALL_NEURONS.
      */
     using PopulationVariants = boost::mp11::mp_rename<SupportedPopulations, std::variant>;
     /**
      * @brief Projection variant that contains any projection type specified in `SupportedProjections`.
-<<<<<<< HEAD
      * @details `ProjectionVariants` takes the value of `std::variant<ProjectionType_1,..., ProjectionType_n>`, where
-     * `ProjectionType_[1..n]` is the projection type specified in `SupportedProjections`. \n For example, if
-     * `SupportedProjections` containes DeltaSynapse and AdditiveSTDPSynapse types, then `ProjectionVariants =
-     * std::variant<DeltaSynapse, AdditiveSTDPSynapse>`. \n `ProjectionVariants` retains the same order of message types
-     * as defined in `SupportedProjections`.
-=======
-     * @details `ProjectionVariants` takes the value of `std::variant<ProjectionType_1,..., ProjectionType_n>`, where `ProjectionType_[1..n]` is the projection type specified in `SupportedProjections`. 
-     * \n For example, if `SupportedProjections` containes DeltaSynapse and AdditiveSTDPSynapse types, then `ProjectionVariants = std::variant<DeltaSynapse, AdditiveSTDPSynapse>`. 
-     * \n `ProjectionVariants` retains the same order of message types as defined in `SupportedProjections`.
->>>>>>> e164b38f
+     * `ProjectionType_[1..n]` is the projection type specified in `SupportedProjections`. \n
+     * For example, if `SupportedProjections` containes DeltaSynapse and AdditiveSTDPSynapse types,
+     * then `ProjectionVariants = std::variant<DeltaSynapse, AdditiveSTDPSynapse>`. \n
+     * `ProjectionVariants` retains the same order of message types as defined in `SupportedProjections`.
      * @see ALL_SYNAPSES.
      */
     using ProjectionVariants = boost::mp11::mp_rename<SupportedProjections, std::variant>;
